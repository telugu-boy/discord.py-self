"""
The MIT License (MIT)

Copyright (c) 2015-present Rapptz

Permission is hereby granted, free of charge, to any person obtaining a
copy of this software and associated documentation files (the "Software"),
to deal in the Software without restriction, including without limitation
the rights to use, copy, modify, merge, publish, distribute, sublicense,
and/or sell copies of the Software, and to permit persons to whom the
Software is furnished to do so, subject to the following conditions:

The above copyright notice and this permission notice shall be included in
all copies or substantial portions of the Software.

THE SOFTWARE IS PROVIDED "AS IS", WITHOUT WARRANTY OF ANY KIND, EXPRESS
OR IMPLIED, INCLUDING BUT NOT LIMITED TO THE WARRANTIES OF MERCHANTABILITY,
FITNESS FOR A PARTICULAR PURPOSE AND NONINFRINGEMENT. IN NO EVENT SHALL THE
AUTHORS OR COPYRIGHT HOLDERS BE LIABLE FOR ANY CLAIM, DAMAGES OR OTHER
LIABILITY, WHETHER IN AN ACTION OF CONTRACT, TORT OR OTHERWISE, ARISING
FROM, OUT OF OR IN CONNECTION WITH THE SOFTWARE OR THE USE OR OTHER
DEALINGS IN THE SOFTWARE.
"""

from __future__ import annotations

from typing import TYPE_CHECKING, Any, Callable, ClassVar, Dict, Generator, List, Optional, Tuple, Type, TypeVar, Union

from . import enums, flags, utils
from .asset import Asset
from .colour import Colour
from .invite import Invite
from .mixins import Hashable
from .object import Object
from .permissions import PermissionOverwrite, Permissions

__all__ = (
    'AuditLogDiff',
    'AuditLogChanges',
    'AuditLogEntry',
)


if TYPE_CHECKING:
    import datetime

    from . import abc
    from .emoji import Emoji
    from .guild import Guild
    from .member import Member
    from .role import Role
    from .types.audit_log import (
        AuditLogChange as AuditLogChangePayload,
        AuditLogEntry as AuditLogEntryPayload,
    )
    from .types.channel import (
        PartialChannel as PartialChannelPayload,
        PermissionOverwrite as PermissionOverwritePayload,
    )
    from .types.invite import Invite as InvitePayload
    from .types.role import Role as RolePayload
    from .types.snowflake import Snowflake
    from .user import User
    from .stage_instance import StageInstance
    from .sticker import GuildSticker
    from .threads import Thread

    TargetType = Union[
        Guild, abc.GuildChannel, Member, User, Role, Invite, Emoji, StageInstance, GuildSticker, Thread, Object, None
    ]


def _transform_timestamp(entry: AuditLogEntry, data: Optional[str]) -> Optional[datetime.datetime]:
    return utils.parse_time(data)


def _transform_color(entry: AuditLogEntry, data: int) -> Colour:
    return Colour(data)


def _transform_snowflake(entry: AuditLogEntry, data: Snowflake) -> int:
    return int(data)


def _transform_channel(entry: AuditLogEntry, data: Optional[Snowflake]) -> Optional[Union[abc.GuildChannel, Object]]:
    if data is None:
        return None
    return entry.guild.get_channel(int(data)) or Object(id=data)


def _transform_member_id(entry: AuditLogEntry, data: Optional[Snowflake]) -> Union[Member, User, None]:
    if data is None:
        return None
    return entry._get_member(int(data))


def _transform_guild_id(entry: AuditLogEntry, data: Optional[Snowflake]) -> Optional[Guild]:
    if data is None:
        return None
    return entry._state._get_guild(int(data))


def _transform_overwrites(
    entry: AuditLogEntry, data: List[PermissionOverwritePayload]
) -> List[Tuple[Object, PermissionOverwrite]]:
    overwrites = []
    for elem in data:
        allow = Permissions(int(elem['allow']))
        deny = Permissions(int(elem['deny']))
        ow = PermissionOverwrite.from_pair(allow, deny)

        ow_type = elem['type']
        ow_id = int(elem['id'])
        target = None
        if ow_type == '0':
            target = entry.guild.get_role(ow_id)
        elif ow_type == '1':
            target = entry._get_member(ow_id)

        if target is None:
            target = Object(id=ow_id)

        overwrites.append((target, ow))

    return overwrites


def _transform_icon(entry: AuditLogEntry, data: Optional[str]) -> Optional[Asset]:
    if data is None:
        return None
    if entry.action is enums.AuditLogAction.guild_update:
        return Asset._from_guild_icon(entry._state, entry.guild.id, data)
    else:
        return Asset._from_icon(entry._state, entry._target_id, data, path='role')  # type: ignore - target_id won't be None in this case


def _transform_avatar(entry: AuditLogEntry, data: Optional[str]) -> Optional[Asset]:
    if data is None:
        return None
    return Asset._from_avatar(entry._state, entry._target_id, data)  # type: ignore - target_id won't be None in this case


def _guild_hash_transformer(path: str) -> Callable[[AuditLogEntry, Optional[str]], Optional[Asset]]:
    def _transform(entry: AuditLogEntry, data: Optional[str]) -> Optional[Asset]:
        if data is None:
            return None
        return Asset._from_guild_image(entry._state, entry.guild.id, data, path=path)

    return _transform


E = TypeVar('E', bound=enums.Enum)


def _enum_transformer(enum: Type[E]) -> Callable[[AuditLogEntry, int], E]:
    def _transform(entry: AuditLogEntry, data: int) -> E:
        return enums.try_enum(enum, data)

    return _transform

<<<<<<< HEAD

F = TypeVar('F', bound=flags.BaseFlags)


def _flag_transformer(cls: Type[F]) -> Callable[[AuditLogEntry, Union[int, str]], F]:
    def _transform(entry: AuditLogEntry, data: Union[int, str]) -> F:
        return cls._from_value(int(data))

    return _transform


=======
>>>>>>> 0f2dda9d
def _transform_type(entry: AuditLogEntry, data: int) -> Union[enums.ChannelType, enums.StickerType]:
    if entry.action.name.startswith('sticker_'):
        return enums.try_enum(enums.StickerType, data)
    else:
        return enums.try_enum(enums.ChannelType, data)


class AuditLogDiff:
    def __len__(self) -> int:
        return len(self.__dict__)

    def __iter__(self) -> Generator[Tuple[str, Any], None, None]:
        yield from self.__dict__.items()

    def __repr__(self) -> str:
        values = ' '.join('%s=%r' % item for item in self.__dict__.items())
        return f'<AuditLogDiff {values}>'

    if TYPE_CHECKING:

        def __getattr__(self, item: str) -> Any:
            ...

        def __setattr__(self, key: str, value: Any) -> Any:
            ...


Transformer = Callable[["AuditLogEntry", Any], Any]


class AuditLogChanges:
    # fmt: off
    TRANSFORMERS: ClassVar[Dict[str, Tuple[Optional[str], Optional[Transformer]]]] = {
        'verification_level':            (None, _enum_transformer(enums.VerificationLevel)),
        'explicit_content_filter':       (None, _enum_transformer(enums.ContentFilter)),
        'allow':                         (None, _flag_transformer(Permissions)),
        'deny':                          (None, _flag_transformer(Permissions)),
        'permissions':                   (None, _flag_transformer(Permissions)),
        'id':                            (None, _transform_snowflake),
        'color':                         ('colour', _transform_color),
        'owner_id':                      ('owner', _transform_member_id),
        'inviter_id':                    ('inviter', _transform_member_id),
        'channel_id':                    ('channel', _transform_channel),
        'afk_channel_id':                ('afk_channel', _transform_channel),
        'system_channel_id':             ('system_channel', _transform_channel),
        'system_channel_flags':          (None, _flag_transformer(flags.SystemChannelFlags)),
        'widget_channel_id':             ('widget_channel', _transform_channel),
        'rules_channel_id':              ('rules_channel', _transform_channel),
        'public_updates_channel_id':     ('public_updates_channel', _transform_channel),
        'permission_overwrites':         ('overwrites', _transform_overwrites),
        'splash_hash':                   ('splash', _guild_hash_transformer('splashes')),
        'banner_hash':                   ('banner', _guild_hash_transformer('banners')),
        'discovery_splash_hash':         ('discovery_splash', _guild_hash_transformer('discovery-splashes')),
        'icon_hash':                     ('icon', _transform_icon),
        'avatar_hash':                   ('avatar', _transform_avatar),
        'rate_limit_per_user':           ('slowmode_delay', None),
        'guild_id':                      ('guild', _transform_guild_id),
        'tags':                          ('emoji', None),
        'default_message_notifications': ('default_notifications', _enum_transformer(enums.NotificationLevel)),
        'video_quality_mode':            (None, _enum_transformer(enums.VideoQualityMode)),
        'privacy_level':                 (None, _enum_transformer(enums.PrivacyLevel)),
        'format_type':                   (None, _enum_transformer(enums.StickerFormatType)),
        'type':                          (None, _transform_type),
        'communication_disabled_until':  ('timed_out_until', _transform_timestamp),
        'expire_behavior':               (None, _enum_transformer(enums.ExpireBehaviour)),
        'mfa_level':                     (None, _enum_transformer(enums.MFALevel)),
        'status':                        (None, _enum_transformer(enums.EventStatus)),
        'entity_type':                   (None, _enum_transformer(enums.EntityType)),
    }
    # fmt: on

    def __init__(self, entry: AuditLogEntry, data: List[AuditLogChangePayload]):
        self.before = AuditLogDiff()
        self.after = AuditLogDiff()

        for elem in data:
            attr = elem['key']

            # Special cases for role add/remove
            if attr == '$add':
                self._handle_role(self.before, self.after, entry, elem['new_value'])  # type: ignore - new_value is a list of roles in this case
                continue
            elif attr == '$remove':
                self._handle_role(self.after, self.before, entry, elem['new_value'])  # type: ignore - new_value is a list of roles in this case
                continue

            try:
                key, transformer = self.TRANSFORMERS[attr]
            except (ValueError, KeyError):
                transformer = None
            else:
                if key:
                    attr = key

            transformer: Optional[Transformer]

            try:
                before = elem['old_value']
            except KeyError:
                before = None
            else:
                if transformer:
                    before = transformer(entry, before)

            setattr(self.before, attr, before)

            try:
                after = elem['new_value']
            except KeyError:
                after = None
            else:
                if transformer:
                    after = transformer(entry, after)

            setattr(self.after, attr, after)

        # Add aliases
        if hasattr(self.after, 'colour'):
            self.after.color = self.after.colour
            self.before.color = self.before.colour
        if hasattr(self.after, 'expire_behavior'):
            self.after.expire_behaviour = self.after.expire_behavior
            self.before.expire_behaviour = self.before.expire_behavior

    def __repr__(self) -> str:
        return f'<AuditLogChanges before={self.before!r} after={self.after!r}>'

    def _handle_role(self, first: AuditLogDiff, second: AuditLogDiff, entry: AuditLogEntry, elem: List[RolePayload]) -> None:
        if not hasattr(first, 'roles'):
            setattr(first, 'roles', [])

        data = []
        g: Guild = entry.guild

        for e in elem:
            role_id = int(e['id'])
            role = g.get_role(role_id)

            if role is None:
                role = Object(id=role_id)
                role.name = e['name']  # type: ignore - Object doesn't usually have name

            data.append(role)

        setattr(second, 'roles', data)


class _AuditLogProxy:
    def __init__(self, **kwargs: Any) -> None:
        for k, v in kwargs.items():
            setattr(self, k, v)


class _AuditLogProxyMemberPrune(_AuditLogProxy):
    delete_member_days: int
    members_removed: int


class _AuditLogProxyMemberMoveOrMessageDelete(_AuditLogProxy):
    channel: abc.GuildChannel
    count: int


class _AuditLogProxyMemberDisconnect(_AuditLogProxy):
    count: int


class _AuditLogProxyPinAction(_AuditLogProxy):
    channel: abc.GuildChannel
    message_id: int


class _AuditLogProxyStageInstanceAction(_AuditLogProxy):
    channel: abc.GuildChannel


class AuditLogEntry(Hashable):
    r"""Represents an Audit Log entry.

    You retrieve these via :meth:`Guild.audit_logs`.

    .. container:: operations

        .. describe:: x == y

            Checks if two entries are equal.

        .. describe:: x != y

            Checks if two entries are not equal.

        .. describe:: hash(x)

            Returns the entry's hash.

    .. versionchanged:: 1.7
        Audit log entries are now comparable and hashable.

    Attributes
    -----------
    action: :class:`AuditLogAction`
        The action that was done.
    user: :class:`abc.User`
        The user who initiated this action. Usually a :class:`Member`\, unless gone
        then it's a :class:`User`.
    id: :class:`int`
        The entry ID.
    target: Any
        The target that got changed. The exact type of this depends on
        the action being done.
    reason: Optional[:class:`str`]
        The reason this action was done.
    extra: Any
        Extra information that this entry has that might be useful.
        For most actions, this is ``None``. However in some cases it
        contains extra information. See :class:`AuditLogAction` for
        which actions have this field filled out.
    """

    def __init__(self, *, users: Dict[int, User], data: AuditLogEntryPayload, guild: Guild):
        self._state = guild._state
        self.guild = guild
        self._users = users
        self._from_data(data)

    def _from_data(self, data: AuditLogEntryPayload) -> None:
        self.action = enums.try_enum(enums.AuditLogAction, data['action_type'])
        self.id = int(data['id'])

        self.reason = data.get('reason')
        extra = data.get('options')

        # fmt: off
        self.extra: Union[
            _AuditLogProxyMemberPrune,
            _AuditLogProxyMemberMoveOrMessageDelete,
            _AuditLogProxyMemberDisconnect,
            _AuditLogProxyPinAction,
            _AuditLogProxyStageInstanceAction,
            Member, User, None,
            Role, Object
        ] = None
        # fmt: on

        if isinstance(self.action, enums.AuditLogAction) and extra:
            if self.action is enums.AuditLogAction.member_prune:
<<<<<<< HEAD
                # member prune has two keys with useful information
                self.extra = _AuditLogProxyMemberPrune(
                    delete_member_days=int(extra['delete_member_days']),
                    members_removed=int(extra['members_removed']),
                )
=======
                # Member prune has two keys with useful information
                self.extra: _AuditLogProxyMemberPrune = type(
                    '_AuditLogProxy', (), {k: int(v) for k, v in self.extra.items()}
                )()
>>>>>>> 0f2dda9d
            elif self.action is enums.AuditLogAction.member_move or self.action is enums.AuditLogAction.message_delete:
                channel_id = int(extra['channel_id'])
                self.extra = _AuditLogProxyMemberMoveOrMessageDelete(
                    count=int(extra['count']),
                    channel=self.guild.get_channel(channel_id) or Object(id=channel_id),
                )
            elif self.action is enums.AuditLogAction.member_disconnect:
                # The member disconnect action has a dict with some information
                self.extra = _AuditLogProxyMemberDisconnect(count=int(extra['count']))
            elif self.action.name.endswith('pin'):
<<<<<<< HEAD
                # the pin actions have a dict with some information
                channel_id = int(extra['channel_id'])
                self.extra = _AuditLogProxyPinAction(
                    channel=self.guild.get_channel(channel_id) or Object(id=channel_id),
                    message_id=int(extra['message_id']),
                )
            elif self.action.name.startswith('overwrite_'):
                # the overwrite_ actions have a dict with some information
                instance_id = int(extra['id'])
                the_type = extra.get('type')
=======
                # The pin actions have a dict with some information
                channel_id = int(self.extra['channel_id'])
                elems = {
                    'channel': self.guild.get_channel(channel_id) or Object(id=channel_id),
                    'message_id': int(self.extra['message_id']),
                }
                self.extra: _AuditLogProxyPinAction = type('_AuditLogProxy', (), elems)()
            elif self.action.name.startswith('overwrite_'):
                # The overwrite_ actions have a dict with some information
                instance_id = int(self.extra['id'])
                the_type = self.extra.get('type')
>>>>>>> 0f2dda9d
                if the_type == '1':
                    self.extra = self._get_member(instance_id)
                elif the_type == '0':
                    role = self.guild.get_role(instance_id)
                    if role is None:
                        role = Object(id=instance_id)
                        role.name = self.extra.get('role_name')  # type: ignore - Object doesn't usually have name
                    self.extra = role
            elif self.action.name.startswith('stage_instance'):
                channel_id = int(extra['channel_id'])
                self.extra = _AuditLogProxyStageInstanceAction(
                    channel=self.guild.get_channel(channel_id) or Object(id=channel_id)
                )

        # This key is not present when the above is present, typically
        # It's a list of { new_value: a, old_value: b, key: c }
        # where new_value and old_value are not guaranteed to be there depending
        # on the action type, so let's just fetch it for now and only turn it
        # into meaningful data when requested
        self._changes = data.get('changes', [])

        user_id = utils._get_as_snowflake(data, 'user_id')
        self.user = user_id and self._get_member(user_id)
        self._target_id = utils._get_as_snowflake(data, 'target_id')

    def _get_member(self, user_id: int) -> Union[Member, User, None]:
        return self.guild.get_member(user_id) or self._users.get(user_id)

    def __repr__(self) -> str:
        return f'<AuditLogEntry id={self.id} action={self.action} user={self.user!r}>'

    @utils.cached_property
    def created_at(self) -> datetime.datetime:
        """:class:`datetime.datetime`: Returns the entry's creation time in UTC."""
        return utils.snowflake_time(self.id)

    @utils.cached_property
    def target(self) -> TargetType:
        if self._target_id is None or self.action.target_type is None:
            return None

        try:
            converter = getattr(self, '_convert_target_' + self.action.target_type)
        except AttributeError:
            return Object(id=self._target_id)
        else:
            return converter(self._target_id)

    @utils.cached_property
    def category(self) -> Optional[enums.AuditLogActionCategory]:
        """Optional[:class:`AuditLogActionCategory`]: The category of the action, if applicable."""
        return self.action.category

    @utils.cached_property
    def changes(self) -> AuditLogChanges:
        """:class:`AuditLogChanges`: The list of changes this entry has."""
        obj = AuditLogChanges(self, self._changes)
        del self._changes
        return obj

    @utils.cached_property
    def before(self) -> AuditLogDiff:
        """:class:`AuditLogDiff`: The target's prior state."""
        return self.changes.before

    @utils.cached_property
    def after(self) -> AuditLogDiff:
        """:class:`AuditLogDiff`: The target's subsequent state."""
        return self.changes.after

    def _convert_target_guild(self, target_id: int) -> Guild:
        return self.guild

    def _convert_target_channel(self, target_id: int) -> Union[abc.GuildChannel, Object]:
        return self.guild.get_channel(target_id) or Object(id=target_id)

    def _convert_target_user(self, target_id: int) -> Union[Member, User, None]:
        return self._get_member(target_id)

    def _convert_target_role(self, target_id: int) -> Union[Role, Object]:
        return self.guild.get_role(target_id) or Object(id=target_id)

    def _convert_target_invite(self, target_id: int) -> Invite:
        # Invites have target_id set to null
        # So figure out which change has the full invite data
        changeset = self.before if self.action is enums.AuditLogAction.invite_delete else self.after

        fake_payload: InvitePayload = {
            'max_age': changeset.max_age,
            'max_uses': changeset.max_uses,
            'code': changeset.code,
            'temporary': changeset.temporary,
            'uses': changeset.uses,
            'channel': None,  # type: ignore - the channel is passed to the Invite constructor directly
        }

        obj = Invite(state=self._state, data=fake_payload, guild=self.guild, channel=changeset.channel)
        try:
            obj.inviter = changeset.inviter
        except AttributeError:
            pass
        return obj

    def _convert_target_emoji(self, target_id: int) -> Union[Emoji, Object]:
        return self._state.get_emoji(target_id) or Object(id=target_id)

    def _convert_target_message(self, target_id: int) -> Union[Member, User, None]:
        return self._get_member(target_id)

    def _convert_target_stage_instance(self, target_id: int) -> Union[StageInstance, Object]:
        return self.guild.get_stage_instance(target_id) or Object(id=target_id)

    def _convert_target_sticker(self, target_id: int) -> Union[GuildSticker, Object]:
        return self._state.get_sticker(target_id) or Object(id=target_id)

    def _convert_target_thread(self, target_id: int) -> Union[Thread, Object]:
        return self.guild.get_thread(target_id) or Object(id=target_id)<|MERGE_RESOLUTION|>--- conflicted
+++ resolved
@@ -158,7 +158,6 @@
 
     return _transform
 
-<<<<<<< HEAD
 
 F = TypeVar('F', bound=flags.BaseFlags)
 
@@ -170,8 +169,6 @@
     return _transform
 
 
-=======
->>>>>>> 0f2dda9d
 def _transform_type(entry: AuditLogEntry, data: int) -> Union[enums.ChannelType, enums.StickerType]:
     if entry.action.name.startswith('sticker_'):
         return enums.try_enum(enums.StickerType, data)
@@ -418,18 +415,11 @@
 
         if isinstance(self.action, enums.AuditLogAction) and extra:
             if self.action is enums.AuditLogAction.member_prune:
-<<<<<<< HEAD
                 # member prune has two keys with useful information
                 self.extra = _AuditLogProxyMemberPrune(
                     delete_member_days=int(extra['delete_member_days']),
                     members_removed=int(extra['members_removed']),
                 )
-=======
-                # Member prune has two keys with useful information
-                self.extra: _AuditLogProxyMemberPrune = type(
-                    '_AuditLogProxy', (), {k: int(v) for k, v in self.extra.items()}
-                )()
->>>>>>> 0f2dda9d
             elif self.action is enums.AuditLogAction.member_move or self.action is enums.AuditLogAction.message_delete:
                 channel_id = int(extra['channel_id'])
                 self.extra = _AuditLogProxyMemberMoveOrMessageDelete(
@@ -440,7 +430,6 @@
                 # The member disconnect action has a dict with some information
                 self.extra = _AuditLogProxyMemberDisconnect(count=int(extra['count']))
             elif self.action.name.endswith('pin'):
-<<<<<<< HEAD
                 # the pin actions have a dict with some information
                 channel_id = int(extra['channel_id'])
                 self.extra = _AuditLogProxyPinAction(
@@ -451,19 +440,6 @@
                 # the overwrite_ actions have a dict with some information
                 instance_id = int(extra['id'])
                 the_type = extra.get('type')
-=======
-                # The pin actions have a dict with some information
-                channel_id = int(self.extra['channel_id'])
-                elems = {
-                    'channel': self.guild.get_channel(channel_id) or Object(id=channel_id),
-                    'message_id': int(self.extra['message_id']),
-                }
-                self.extra: _AuditLogProxyPinAction = type('_AuditLogProxy', (), elems)()
-            elif self.action.name.startswith('overwrite_'):
-                # The overwrite_ actions have a dict with some information
-                instance_id = int(self.extra['id'])
-                the_type = self.extra.get('type')
->>>>>>> 0f2dda9d
                 if the_type == '1':
                     self.extra = self._get_member(instance_id)
                 elif the_type == '0':
@@ -478,7 +454,7 @@
                     channel=self.guild.get_channel(channel_id) or Object(id=channel_id)
                 )
 
-        # This key is not present when the above is present, typically
+        # this key is not present when the above is present, typically.
         # It's a list of { new_value: a, old_value: b, key: c }
         # where new_value and old_value are not guaranteed to be there depending
         # on the action type, so let's just fetch it for now and only turn it
