--- conflicted
+++ resolved
@@ -24,12 +24,8 @@
 from __future__ import annotations
 
 import asyncio
-<<<<<<< HEAD
 from collections import deque
 import concurrent.futures
-=======
-from collections import namedtuple, deque
->>>>>>> 0f2dda9d
 import logging
 import struct
 import time
@@ -44,12 +40,8 @@
 from . import utils
 from .activity import BaseActivity
 from .enums import SpeakingState
-<<<<<<< HEAD
 from .errors import ConnectionClosed
-=======
-from .errors import ConnectionClosed, InvalidArgument
 from .recorder import SSRC
->>>>>>> 0f2dda9d
 
 _log = logging.getLogger(__name__)
 
@@ -69,15 +61,9 @@
 
 class ReconnectWebSocket(Exception):
     """Signals to safely reconnect the websocket."""
-<<<<<<< HEAD
-
-    def __init__(self, shard_id, *, resume=True):
-        self.shard_id = shard_id
-=======
-    def __init__(self, *, resume=True):
->>>>>>> 0f2dda9d
+    def __init__(self, *, resume: bool = True):
         self.resume = resume
-        self.op = 'RESUME' if resume else 'IDENTIFY'
+        self.op: str = 'RESUME' if resume else 'IDENTIFY'
 
 
 class WebSocketClosure(Exception):
@@ -96,24 +82,13 @@
 class GatewayRatelimiter:
     def __init__(self, count: int = 110, per: float = 60.0) -> None:
         # The default is 110 to give room for at least 10 heartbeats per minute
-<<<<<<< HEAD
         self.max: int = count
         self.remaining: int = count
         self.window: float = 0.0
         self.per: float = per
         self.lock: asyncio.Lock = asyncio.Lock()
-        self.shard_id: Optional[int] = None
 
     def is_ratelimited(self) -> bool:
-=======
-        self.max = count
-        self.remaining = count
-        self.window = 0.0
-        self.per = per
-        self.lock = asyncio.Lock()
-
-    def is_ratelimited(self):
->>>>>>> 0f2dda9d
         current = time.time()
         if current > self.window + self.per:
             return False
@@ -145,54 +120,25 @@
                 await asyncio.sleep(delta)
 
 
-<<<<<<< HEAD
-class KeepAliveHandler(threading.Thread):
-    def __init__(
-        self,
-        *args: Any,
-        ws: DiscordWebSocket,
-        interval: Optional[float] = None,
-        shard_id: Optional[int] = None,
-        **kwargs: Any,
-    ) -> None:
-        super().__init__(*args, **kwargs)
+class KeepAliveHandler:  # Inspired by enhanced-discord.py/Gnome
+    def __init__(self, *, ws: DiscordWebSocket, interval: Optional[float] = None):
         self.ws: DiscordWebSocket = ws
-        self._main_thread_id: int = ws.thread_id
         self.interval: Optional[float] = interval
-        self.daemon: bool = True
-        self.shard_id: Optional[int] = shard_id
-        self.msg: str = 'Keeping shard ID %s websocket alive with sequence %s.'
-        self.block_msg: str = 'Shard ID %s heartbeat blocked for more than %s seconds.'
-        self.behind_msg: str = 'Can\'t keep up, shard ID %s websocket is %.1fs behind.'
-        self._stop_ev: threading.Event = threading.Event()
-        self._last_ack: float = time.perf_counter()
+        self.heartbeat_timeout: float = self.ws._max_heartbeat_timeout
+
+        self.msg: str = 'Keeping websocket alive.'
+        self.block_msg: str = 'Heartbeat blocked for more than %s seconds.'
+        self.behind_msg: str = 'Can\'t keep up, websocket is %.1fs behind.'
+        self.not_responding_msg: str = 'Gateway has stopped responding. Closing and restarting.'
+        self.no_stop_msg: str = 'An error occurred while stopping the gateway. Ignoring.'
+
+        self._stop: asyncio.Event = asyncio.Event()
         self._last_send: float = time.perf_counter()
         self._last_recv: float = time.perf_counter()
+        self._last_ack: float = time.perf_counter()
         self.latency: float = float('inf')
-        self.heartbeat_timeout: float = ws._max_heartbeat_timeout
-
-    def run(self) -> None:
-        while not self._stop_ev.wait(self.interval):
-=======
-class KeepAliveHandler:  # Inspired by enhanced-discord.py/Gnome
-    def __init__(self, *, ws, interval=None):
-        self.ws = ws
-        self.interval = interval
-        self.heartbeat_timeout = self.ws._max_heartbeat_timeout
-
-        self.msg = 'Keeping websocket alive.'
-        self.block_msg = 'Heartbeat blocked for more than %s seconds.'
-        self.behind_msg = 'Can\'t keep up, websocket is %.1fs behind.'
-        self.not_responding_msg = 'Gateway has stopped responding. Closing and restarting.'
-        self.no_stop_msg = 'An error occurred while stopping the gateway. Ignoring.'
-
-        self._stop = asyncio.Event()
-        self._last_send = time.perf_counter()
-        self._last_recv = time.perf_counter()
-        self._last_ack = time.perf_counter()
-        self.latency = float('inf')
-
-    async def run(self):
+
+    async def run(self) -> None:
         while True:
             try:
                 await asyncio.wait_for(self._stop.wait(), timeout=self.interval)
@@ -201,7 +147,6 @@
             else:
                 return
 
->>>>>>> 0f2dda9d
             if self._last_recv + self.heartbeat_timeout < time.perf_counter():
                 _log.warning(self.not_responding_msg)
 
@@ -239,16 +184,11 @@
             'd': self.ws.sequence,
         }
 
-<<<<<<< HEAD
+    def start(self) -> None:
+        self.ws.loop.create_task(self.run())
+
     def stop(self) -> None:
-        self._stop_ev.set()
-=======
-    def start(self):
-        self.ws.loop.create_task(self.run())
-
-    def stop(self):
         self._stop.set()
->>>>>>> 0f2dda9d
 
     def tick(self) -> None:
         self._last_recv = time.perf_counter()
@@ -261,23 +201,15 @@
             _log.warning(self.behind_msg, self.latency)
 
 
-
 class VoiceKeepAliveHandler(KeepAliveHandler):
-    def __init__(self, *args: Any, **kwargs: Any) -> None:
+    def __init__(self, *args, **kwargs):
         super().__init__(*args, **kwargs)
-<<<<<<< HEAD
-        self.recent_ack_latencies: Deque[float] = deque(maxlen=20)
-        self.msg: str = 'Keeping shard ID %s voice websocket alive with timestamp %s.'
-        self.block_msg: str = 'Shard ID %s voice heartbeat blocked for more than %s seconds'
-        self.behind_msg: str = 'High socket latency, shard ID %s heartbeat is %.1fs behind'
-=======
-        self.recent_ack_latencies = deque(maxlen=20)
-        self.msg = 'Keeping voice websocket alive.'
-        self.block_msg = 'Voice heartbeat blocked for more than %s seconds'
-        self.behind_msg = 'High socket latency, heartbeat is %.1fs behind'
-        self.not_responding_msg = 'Voice gateway has stopped responding. Closing and restarting.'
-        self.no_stop_msg = 'An error occurred while stopping the voice gateway. Ignoring.'
->>>>>>> 0f2dda9d
+        self.recent_ack_latencies: deque[float] = deque(maxlen=20)
+        self.msg: str = 'Keeping voice websocket alive.'
+        self.block_msg: str = 'Voice heartbeat blocked for more than %s seconds'
+        self.behind_msg: str = 'High socket latency, heartbeat is %.1fs behind'
+        self.not_responding_msg: str = 'Voice gateway has stopped responding. Closing and restarting.'
+        self.no_stop_msg: str = 'An error occurred while stopping the voice gateway. Ignoring.'
 
     def get_payload(self) -> Dict[str, Any]:
         return {
@@ -294,20 +226,12 @@
         if self.latency > 10:
             _log.warning(self.behind_msg, self.latency)
 
-<<<<<<< HEAD
-
-class DiscordClientWebSocketResponse(aiohttp.ClientWebSocketResponse):
-    async def close(self, *, code: int = 4000, message: bytes = b'') -> bool:
-        return await super().close(code=code, message=message)
-=======
->>>>>>> 0f2dda9d
-
 
 DWS = TypeVar('DWS', bound='DiscordWebSocket')
 
 
 class DiscordWebSocket:
-    """Implements a WebSocket for Discord's gateway v10.
+    """Implements a WebSocket for Discord's gateway v9.
 
     Attributes
     -----------
@@ -362,6 +286,9 @@
         shard_count: Optional[int]
         gateway: str
         _max_heartbeat_timeout: float
+        _user_agent: str
+        _super_properties: Dict[str, Any]
+        _zlib_enabled: bool
 
     # fmt: off
     DISPATCH           = 0
@@ -376,36 +303,24 @@
     INVALIDATE_SESSION = 9
     HELLO              = 10
     HEARTBEAT_ACK      = 11
-<<<<<<< HEAD
-    GUILD_SYNC         = 12
-    # fmt: on
-=======
     GUILD_SYNC         = 12  # :(
     CALL_CONNECT       = 13
     GUILD_SUBSCRIBE    = 14
     REQUEST_COMMANDS   = 24
->>>>>>> 0f2dda9d
+    # fmt: on
 
     def __init__(self, socket: aiohttp.ClientWebSocketResponse, *, loop: asyncio.AbstractEventLoop) -> None:
         self.socket: aiohttp.ClientWebSocketResponse = socket
         self.loop: asyncio.AbstractEventLoop = loop
 
-<<<<<<< HEAD
-        # an empty dispatcher to prevent crashes
+        # An empty dispatcher to prevent crashes
         self._dispatch: Callable[..., Any] = lambda *args: None
-        # generic event listeners
+        # Generic event listeners
         self._dispatch_listeners: List[EventListener] = []
-=======
-        # An empty dispatcher to prevent crashes
-        self._dispatch = lambda *args: None
-        # Generic event listeners
-        self._dispatch_listeners = []
->>>>>>> 0f2dda9d
-        # the keep alive
+        # The keep alive
         self._keep_alive: Optional[KeepAliveHandler] = None
         self.thread_id: int = threading.get_ident()
 
-<<<<<<< HEAD
         # ws related stuff
         self.session_id: Optional[str] = None
         self.sequence: Optional[int] = None
@@ -413,15 +328,6 @@
         self._buffer: bytearray = bytearray()
         self._close_code: Optional[int] = None
         self._rate_limiter: GatewayRatelimiter = GatewayRatelimiter()
-=======
-        # WS related stuff
-        self.session_id = None
-        self.sequence = None
-        self._zlib = zlib.decompressobj()
-        self._buffer = bytearray()
-        self._close_code = None
-        self._rate_limiter = GatewayRatelimiter()
->>>>>>> 0f2dda9d
 
     @property
     def open(self) -> bool:
@@ -437,21 +343,16 @@
         pass
 
     @classmethod
-<<<<<<< HEAD
     async def from_client(
         cls: Type[DWS],
         client: Client,
         *,
         initial: bool = False,
         gateway: Optional[str] = None,
-        shard_id: Optional[int] = None,
         session: Optional[str] = None,
         sequence: Optional[int] = None,
         resume: bool = False,
     ) -> DWS:
-=======
-    async def from_client(cls, client, *, initial=False, gateway=None, session=None, sequence=None, resume=False):
->>>>>>> 0f2dda9d
         """Creates a main websocket for Discord from a :class:`Client`.
 
         This is for internal use only.
@@ -475,7 +376,6 @@
         ws._super_properties = client.http.super_properties
         ws._zlib_enabled = client.http.zlib
 
-
         if client._enable_debug_events:
             ws.send = ws.debug_send
             ws.log_receive = ws.debug_log_receive
@@ -527,24 +427,10 @@
 
     async def identify(self) -> None:
         """Sends the IDENTIFY packet."""
-        state = self._connection
         payload = {
             'op': self.IDENTIFY,
             'd': {
                 'token': self.token,
-<<<<<<< HEAD
-                'properties': {
-                    '$os': sys.platform,
-                    '$browser': 'discord.py',
-                    '$device': 'discord.py',
-                    '$referrer': '',
-                    '$referring_domain': '',
-                },
-                'compress': True,
-                'large_threshold': 250,
-                'v': 3,
-            },
-=======
                 'capabilities': 253,
                 'properties': self._super_properties,
                 'presence': {
@@ -561,29 +447,12 @@
                     'user_guild_settings_version': -1
                 }
             }
->>>>>>> 0f2dda9d
         }
 
         if not self._zlib_enabled:
             payload['d']['compress'] = True
 
-<<<<<<< HEAD
-        state = self._connection
-        if state._activity is not None or state._status is not None:
-            payload['d']['presence'] = {
-                'status': state._status,
-                'game': state._activity,
-                'since': 0,
-                'afk': False,
-            }
-
-        if state._intents is not None:
-            payload['d']['intents'] = state._intents.value
-
-        await self.call_hooks('before_identify', self.shard_id, initial=self._initial_identify)
-=======
         await self.call_hooks('before_identify', initial=self._initial_identify)
->>>>>>> 0f2dda9d
         await self.send_as_json(payload)
         _log.info('Gateway has sent the IDENTIFY payload.')
 
@@ -674,27 +543,6 @@
             self._trace = trace = data.get('_trace', [])
             self.sequence = msg['s']
             self.session_id = data['session_id']
-<<<<<<< HEAD
-            # pass back shard ID to ready handler
-            data['__shard_id__'] = self.shard_id
-            _log.info(
-                'Shard ID %s has connected to Gateway: %s (Session ID: %s).',
-                self.shard_id,
-                ', '.join(trace),
-                self.session_id,
-            )
-
-        elif event == 'RESUMED':
-            self._trace = trace = data.get('_trace', [])
-            # pass back the shard ID to the resumed handler
-            data['__shard_id__'] = self.shard_id
-            _log.info(
-                'Shard ID %s has successfully RESUMED session %s under trace %s.',
-                self.shard_id,
-                self.session_id,
-                ', '.join(trace),
-            )
-=======
             _log.info('Connected to Gateway: %s (Session ID: %s).',
                       ', '.join(trace), self.session_id)
             await self.voice_state()  # Initial OP 4
@@ -703,7 +551,6 @@
             self._trace = trace = data.get('_trace', [])
             _log.info('Gateway has successfully RESUMED session %s under trace %s.',
                       self.session_id, ', '.join(trace))
->>>>>>> 0f2dda9d
 
         try:
             func = self._discord_parsers[event]
@@ -810,25 +657,18 @@
             if not self._can_handle_close():
                 raise ConnectionClosed(self.socket) from exc
 
-<<<<<<< HEAD
     async def change_presence(
         self,
         *,
-        activity: Optional[BaseActivity] = None,
+        activities: Optional[List[BaseActivity]] = None,
         status: Optional[str] = None,
         since: float = 0.0,
+        afk: bool = False
     ) -> None:
-        if activity is not None:
-            if not isinstance(activity, BaseActivity):
-                raise TypeError('activity must derive from BaseActivity.')
-            activities = [activity.to_dict()]
-=======
-    async def change_presence(self, *, activities=None, status=None, since=0, afk=False):
         if activities is not None:
             if not all(isinstance(activity, BaseActivity) for activity in activities):
-                raise InvalidArgument('activity must derive from BaseActivity')
+                raise TypeError('activity must derive from BaseActivity')
             activities = [activity.to_dict() for activity in activities]
->>>>>>> 0f2dda9d
         else:
             activities = []
 
@@ -839,35 +679,16 @@
             'op': self.PRESENCE,
             'd': {
                 'activities': activities,
-<<<<<<< HEAD
-                'afk': False,
-                'since': since,
-                'status': status,
-            },
-=======
                 'afk': afk,
                 'since': since,
                 'status': str(status)
             }
->>>>>>> 0f2dda9d
         }
 
         sent = utils._to_json(payload)
         _log.debug('Sending "%s" to change presence.', sent)
         await self.send(sent)
 
-<<<<<<< HEAD
-    async def request_chunks(
-        self,
-        guild_id: int,
-        query: Optional[str] = None,
-        *,
-        limit: int,
-        user_ids: Optional[List[int]] = None,
-        presences: bool = False,
-        nonce: Optional[str] = None,
-    ) -> None:
-=======
     async def request_lazy_guild(self, guild_id, *, typing=None, threads=None, activities=None, members=None, channels=None, thread_member_lists=None):
         payload = {
             'op': self.GUILD_SUBSCRIBE,
@@ -893,8 +714,16 @@
         _log.debug('Subscribing to guild %s with payload %s', guild_id, payload['d'])
         await self.send_as_json(payload)
 
-    async def request_chunks(self, guild_ids, query=None, *, limit=None, user_ids=None, presences=True, nonce=None):
->>>>>>> 0f2dda9d
+    async def request_chunks(
+        self,
+        guild_ids: List[int],
+        query: Optional[str] = None,
+        *,
+        limit: Optional[int] = None,
+        user_ids: Optional[List[int]] = None,
+        presences: bool = True,
+        nonce: Optional[str] = None,
+    ) -> None:
         payload = {
             'op': self.REQUEST_MEMBERS,
             'd': {
@@ -902,39 +731,25 @@
                 'query': query,
                 'limit': limit,
                 'presences': presences,
-<<<<<<< HEAD
-                'limit': limit,
-            },
-=======
                 'user_ids': user_ids,
             }
->>>>>>> 0f2dda9d
         }
 
         if nonce:
             payload['d']['nonce'] = nonce
 
-<<<<<<< HEAD
-        if user_ids:
-            payload['d']['user_ids'] = user_ids
-
-        if query is not None:
-            payload['d']['query'] = query
-
         await self.send_as_json(payload)
 
     async def voice_state(
         self,
-        guild_id: int,
-        channel_id: Optional[int],
+        guild_id: Optional[int] = None,
+        channel_id: Optional[int] = None,
         self_mute: bool = False,
         self_deaf: bool = False,
+        self_video: bool = False,
+        *,
+        preferred_region: Optional[str] = None,
     ) -> None:
-=======
-        await self.send_as_json(payload)
-
-    async def voice_state(self, guild_id=None, channel_id=None, self_mute=False, self_deaf=False, self_video=False, *, preferred_region=None):
->>>>>>> 0f2dda9d
         payload = {
             'op': self.VOICE_STATE,
             'd': {
@@ -942,9 +757,6 @@
                 'channel_id': channel_id,
                 'self_mute': self_mute,
                 'self_deaf': self_deaf,
-<<<<<<< HEAD
-            },
-=======
                 'self_video': self_video,
             }
         }
@@ -955,19 +767,30 @@
         _log.debug('Updating %s voice state to %s.', guild_id or 'client', payload)
         await self.send_as_json(payload)
 
-    async def access_dm(self, channel_id):
+    async def access_dm(self, channel_id: int):
         payload = {
             'op': self.CALL_CONNECT,
             'd': {
-                'channel_id': channel_id
+                'channel_id': str(channel_id)
             }
->>>>>>> 0f2dda9d
         }
 
         _log.debug('Sending ACCESS_DM for channel %s.', channel_id)
         await self.send_as_json(payload)
 
-    async def request_commands(self, guild_id, type, *, nonce=None, limit=None, applications=None, offset=0, query=None, command_ids=None, application_id=None):
+    async def request_commands(
+        self,
+        guild_id: int,
+        type: int,
+        *,
+        nonce: Optional[str] = None,
+        limit: Optional[int] = None,
+        applications: Optional[bool] = None,
+        offset: int = 0,
+        query: Optional[str] = None,
+        command_ids: Optional[List[int]] = None,
+        application_id: Optional[int] = None,
+    ) -> None:
         payload = {
             'op': self.REQUEST_COMMANDS,
             'd': {
@@ -1034,7 +857,6 @@
         Receive only. Indicates a user has disconnected from voice.
     """
 
-<<<<<<< HEAD
     if TYPE_CHECKING:
         thread_id: int
         _connection: VoiceClient
@@ -1042,28 +864,6 @@
         _max_heartbeat_timeout: float
 
     # fmt: off
-    IDENTIFY            = 0
-    SELECT_PROTOCOL     = 1
-    READY               = 2
-    HEARTBEAT           = 3
-    SESSION_DESCRIPTION = 4
-    SPEAKING            = 5
-    HEARTBEAT_ACK       = 6
-    RESUME              = 7
-    HELLO               = 8
-    RESUMED             = 9
-    CLIENT_CONNECT      = 12
-    CLIENT_DISCONNECT   = 13
-    # fmt: on
-
-    def __init__(
-        self,
-        socket: aiohttp.ClientWebSocketResponse,
-        loop: asyncio.AbstractEventLoop,
-        *,
-        hook: Optional[Callable[..., Coroutine[Any, Any, Any]]] = None,
-    ) -> None:
-=======
     IDENTIFY              = 0
     SELECT_PROTOCOL       = 1
     READY                 = 2
@@ -1079,9 +879,15 @@
     SESSION_UPDATE        = 14
     MEDIA_SINK_WANTS      = 15
     VOICE_BACKEND_VERSION = 16
-
-    def __init__(self, socket, loop, *, hook=None):
->>>>>>> 0f2dda9d
+    # fmt: on
+
+    def __init__(
+        self,
+        socket: aiohttp.ClientWebSocketResponse,
+        loop: asyncio.AbstractEventLoop,
+        *,
+        hook: Optional[Callable[..., Coroutine[Any, Any, Any]]] = None,
+    ) -> None:
         self.ws = socket
         self.loop = loop
         self._keep_alive = None
@@ -1093,13 +899,8 @@
     async def _hook(self, *args: Any) -> None:
         pass
 
-<<<<<<< HEAD
     async def send_as_json(self, data: Any) -> None:
-        _log.debug('Sending voice websocket frame: %s.', data)
-=======
-    async def send_as_json(self, data):
         _log.debug('Voice gateway sending: %s.', data)
->>>>>>> 0f2dda9d
         await self.ws.send_str(utils._to_json(data))
 
     send_heartbeat = send_as_json
@@ -1184,13 +985,8 @@
 
         await self.send_as_json(payload)
 
-<<<<<<< HEAD
     async def received_message(self, msg: Dict[str, Any]) -> None:
-        _log.debug('Voice websocket frame received: %s', msg)
-=======
-    async def received_message(self, msg):
         _log.debug('Voice gateway event: %s.', msg)
->>>>>>> 0f2dda9d
         op = msg['op']
         data = msg.get('d')
 
@@ -1200,28 +996,21 @@
             self._keep_alive.ack()  # type: ignore - _keep_alive can't be None at this point
         elif op == self.RESUMED:
             _log.info('Voice RESUME succeeded.')
-<<<<<<< HEAD
-        elif op == self.SESSION_DESCRIPTION:
-            # type-checker thinks data could be None
-            self._connection.mode = data['mode']  # type: ignore
-            await self.load_secret_key(data)  # type: ignore
-=======
             self.secret_key = self._connection.secret_key
         elif op == self.SELECT_PROTOCOL_ACK:
-            self._connection.mode = data['mode']
-            await self.load_secret_key(data)
->>>>>>> 0f2dda9d
+            self._connection.mode = data['mode']  # type: ignore - data can't be None at this point
+            await self.load_secret_key(data)  # type: ignore - data can't be None at this point
         elif op == self.HELLO:
             interval = data['heartbeat_interval'] / 1000.0  # type: ignore - type-checker thinks data could be None
             self._keep_alive = VoiceKeepAliveHandler(ws=self, interval=min(interval, 5.0))
             self._keep_alive.start()
         elif op == self.SPEAKING:
             state = self._connection
-            user_id = int(data['user_id'])
-            speaking = data['speaking']
+            user_id = int(data['user_id'])  # type: ignore - data can't be None at this point
+            speaking = data['speaking']  # type: ignore - data can't be None at this point
             ssrc = state._flip_ssrc(user_id)
             if ssrc is None:
-                state._set_ssrc(user_id, SSRC(data['ssrc'], speaking))
+                state._set_ssrc(user_id, SSRC(data['ssrc'], speaking))  # type: ignore - data can't be None at this point
             else:
                 ssrc.speaking = speaking
 
@@ -1249,26 +1038,16 @@
         ip_end = recv.index(0, ip_start)
         state.endpoint_ip = recv[ip_start:ip_end].decode('ascii')
 
-<<<<<<< HEAD
         state.voice_port = struct.unpack_from('>H', recv, len(recv) - 2)[0]
         _log.debug('detected ip: %s port: %s', state.endpoint_ip, state.voice_port)
-=======
-        state.port = struct.unpack_from('>H', recv, len(recv) - 2)[0]
-        _log.debug('Detected ip: %s, port: %s.', state.ip, state.port)
->>>>>>> 0f2dda9d
 
         # There *should* always be at least one supported mode (xsalsa20_poly1305)
         modes = [mode for mode in data['modes'] if mode in self._connection.supported_modes]
         _log.debug('Received supported encryption modes: %s.', ", ".join(modes))
 
         mode = modes[0]
-<<<<<<< HEAD
         await self.select_protocol(state.endpoint_ip, state.voice_port, mode)
-        _log.info('selected the voice protocol for use (%s)', mode)
-=======
-        await self.select_protocol(state.ip, state.port, mode)
         _log.info('Selected the voice protocol for use: %s.', mode)
->>>>>>> 0f2dda9d
 
     @property
     def latency(self) -> float:
@@ -1285,15 +1064,9 @@
 
         return sum(heartbeat.recent_ack_latencies) / len(heartbeat.recent_ack_latencies)
 
-<<<<<<< HEAD
-    async def load_secret_key(self, data: Dict[str, Any]) -> None:
-        _log.info('received secret key for voice connection')
-        self.secret_key = self._connection.secret_key = data.get('secret_key')  # type: ignore - type-checker thinks secret_key could be None
-=======
     async def load_secret_key(self, data):
         _log.info('Received secret key for voice connection.')
         self.secret_key = self._connection.secret_key = data.get('secret_key')
->>>>>>> 0f2dda9d
         await self.speak()
         await self.speak(SpeakingState.none)
 
