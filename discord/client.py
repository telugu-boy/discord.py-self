--- conflicted
+++ resolved
@@ -282,13 +282,8 @@
         activities = self.initial_activities
         status = self.initial_status
         if status is None:
-<<<<<<< HEAD
             status = getattr(state.settings, 'status', None)
         #self.loop.create_task(self.change_presence(activities=activities, status=status))
-=======
-            status = getattr(state.settings, 'status', None) or Status.online
-        self.loop.create_task(self.change_presence(activities=activities, status=status))  # type: ignore
->>>>>>> 2474c9ae
 
     @property
     def latency(self) -> float:
