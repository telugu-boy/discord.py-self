--- conflicted
+++ resolved
@@ -25,12 +25,8 @@
 from __future__ import annotations
 
 import copy
-<<<<<<< HEAD
-import datetime
-=======
 from datetime import datetime
 import logging
->>>>>>> 0f2dda9d
 import unicodedata
 from typing import (
     Any,
@@ -57,11 +53,7 @@
 from .errors import ClientException, InvalidData
 from .permissions import PermissionOverwrite
 from .colour import Colour
-<<<<<<< HEAD
 from .errors import ClientException
-=======
-from .errors import InvalidArgument
->>>>>>> 0f2dda9d
 from .channel import *
 from .channel import _guild_channel_factory, _threaded_guild_channel_factory
 from .enums import (
@@ -81,10 +73,6 @@
 from .mixins import Hashable
 from .user import User
 from .invite import Invite
-<<<<<<< HEAD
-=======
-from .iterators import AuditLogIterator
->>>>>>> 0f2dda9d
 from .widget import Widget
 from .asset import Asset
 from .flags import SystemChannelFlags
@@ -94,15 +82,12 @@
 from .threads import Thread
 from .sticker import GuildSticker
 from .file import File
-<<<<<<< HEAD
 from .audit_logs import AuditLogEntry
 from .object import OLDEST_OBJECT, Object
-=======
 from .settings import GuildSettings
 from .profile import MemberProfile
 from .partial_emoji import PartialEmoji
 from .welcome_screen import *
->>>>>>> 0f2dda9d
 
 
 # fmt: off
@@ -133,7 +118,6 @@
     from .webhook import Webhook
     from .state import ConnectionState
     from .voice_client import VoiceProtocol
-<<<<<<< HEAD
     from .types.channel import (
         GuildChannel as GuildChannelPayload,
         TextChannel as TextChannelPayload,
@@ -145,8 +129,6 @@
     )
     from .types.integration import IntegrationType
     from .types.snowflake import SnowflakeList
-=======
->>>>>>> 0f2dda9d
 
     VocalGuildChannel = Union[VoiceChannel, StageChannel]
     GuildChannel = Union[VocalGuildChannel, TextChannel, CategoryChannel, StoreChannel]
@@ -241,37 +223,6 @@
     features: List[:class:`str`]
         A list of features that the guild has. The features that a guild can have are
         subject to arbitrary change by Discord.
-<<<<<<< HEAD
-
-        They are currently as follows:
-
-        - ``ANIMATED_BANNER``: Guild can upload an animated banner.
-        - ``ANIMATED_ICON``: Guild can upload an animated icon.
-        - ``BANNER``: Guild can upload and use a banner. (i.e. :attr:`.banner`)
-        - ``COMMERCE``: Guild can sell things using store channels.
-        - ``COMMUNITY``: Guild is a community server.
-        - ``DISCOVERABLE``: Guild shows up in Server Discovery.
-        - ``FEATURABLE``: Guild is able to be featured in Server Discovery.
-        - ``INVITE_SPLASH``: Guild's invite page can have a special splash.
-        - ``MEMBER_VERIFICATION_GATE_ENABLED``: Guild has Membership Screening enabled.
-        - ``MONETIZATION_ENABLED``: Guild has enabled monetization.
-        - ``MORE_EMOJI``: Guild has increased custom emoji slots.
-        - ``MORE_STICKERS``: Guild has increased custom sticker slots.
-        - ``NEWS``: Guild can create news channels.
-        - ``PARTNERED``: Guild is a partnered server.
-        - ``PREVIEW_ENABLED``: Guild can be viewed before being accepted via Membership Screening.
-        - ``PRIVATE_THREADS``: Guild has access to create private threads.
-        - ``ROLE_ICONS``: Guild is able to set role icons.
-        - ``SEVEN_DAY_THREAD_ARCHIVE``: Guild has access to the seven day archive time for threads.
-        - ``THREE_DAY_THREAD_ARCHIVE``: Guild has access to the three day archive time for threads.
-        - ``TICKETED_EVENTS_ENABLED``: Guild has enabled ticketed events.
-        - ``VANITY_URL``: Guild can have a vanity invite URL (e.g. discord.gg/discord-api).
-        - ``VERIFIED``: Guild is a verified server.
-        - ``VIP_REGIONS``: Guild has VIP voice regions.
-        - ``WELCOME_SCREEN_ENABLED``: Guild has enabled the welcome screen.
-
-=======
->>>>>>> 0f2dda9d
     premium_tier: :class:`int`
         The premium tier for this guild. Corresponds to "Server Boost Level" in the official UI.
         The number goes from 0 to 3 inclusive.
@@ -287,7 +238,6 @@
         The guild's NSFW level.
 
         .. versionadded:: 2.0
-<<<<<<< HEAD
     mfa_level: :class:`MFALevel`
         The guild's Multi-Factor Authentication requirement level.
 
@@ -304,21 +254,13 @@
         Offline members are excluded. This is ``None`` unless the guild is obtained using
         :meth:`Client.fetch_guild` with ``with_counts=True``.
 
-        .. versionchanged:: 2.0
+        .. versionadded:: 2.0
     premium_progress_bar_enabled: :class:`bool`
         Indicates if the guild has premium AKA server boost level progress bar enabled.
-=======
-    vanity_code: Optional[:class:`str`]
-        The guild's vanity invite.
-
-        .. versionadded:: 2.0
-    premium_progress_bar_enabled: :class:`bool`
-        Whether the guild has the premium progress bar enabled.
 
         .. versionadded:: 2.0
     notification_settings: :class:`GuildSettings`
         The notification settings for the guild.
->>>>>>> 0f2dda9d
 
         .. versionadded:: 2.0
     """
@@ -343,16 +285,11 @@
         'premium_subscription_count',
         'preferred_locale',
         'nsfw_level',
-<<<<<<< HEAD
         'mfa_level',
         'vanity_url_code',
-=======
         'owner_application_id',
-        'vanity_code',
-        'premium_progress_bar_enabled',
         'notification_settings',
         'command_counts',
->>>>>>> 0f2dda9d
         '_members',
         '_channels',
         '_icon',
@@ -373,16 +310,13 @@
         '_stage_instances',
         '_scheduled_events',
         '_threads',
-<<<<<<< HEAD
         'approximate_member_count',
         'approximate_presence_count',
         'premium_progress_bar_enabled',
-=======
         '_presence_count',
         '_true_online_count',
         '_chunked',
         '_member_list',
->>>>>>> 0f2dda9d
     )
 
     _PREMIUM_GUILD_LIMITS: ClassVar[Dict[Optional[int], _GuildLimit]] = {
@@ -393,19 +327,16 @@
         3: _GuildLimit(emoji=250, stickers=60, bitrate=384e3, filesize=104857600),
     }
 
-<<<<<<< HEAD
     def __init__(self, *, data: GuildPayload, state: ConnectionState) -> None:
-=======
-    def __init__(self, *, data: GuildPayload, state: ConnectionState):
         self._chunked = False
         self._roles: Dict[int, Role] = {}
->>>>>>> 0f2dda9d
         self._channels: Dict[int, GuildChannel] = {}
         self._members: Dict[int, Member] = {}
         self._member_list: List[Optional[Member]] = []
         self._voice_states: Dict[int, VoiceState] = {}
         self._threads: Dict[int, Thread] = {}
         self._stage_instances: Dict[int, StageInstance] = {}
+        self._scheduled_events: Dict[int, ScheduledEvent] = {}
         self._state: ConnectionState = state
         self.notification_settings: Optional[GuildSettings] = None
         self.command_counts: Optional[CommandCounts] = None
@@ -508,24 +439,14 @@
         if member_count is not None:
             self._member_count: int = member_count
 
-<<<<<<< HEAD
+        self.id: int = int(guild['id'])
         self.name: str = guild.get('name', '')
-=======
-        self.id: int = int(guild['id'])
-        self.name: str = guild.get('name')
->>>>>>> 0f2dda9d
         self.verification_level: VerificationLevel = try_enum(VerificationLevel, guild.get('verification_level'))
         self.default_notifications: NotificationLevel = try_enum(
             NotificationLevel, guild.get('default_message_notifications')
         )
         self.explicit_content_filter: ContentFilter = try_enum(ContentFilter, guild.get('explicit_content_filter', 0))
-<<<<<<< HEAD
         self.afk_timeout: int = guild.get('afk_timeout', 0)
-        self._icon: Optional[str] = guild.get('icon')
-        self._banner: Optional[str] = guild.get('banner')
-=======
-        self.afk_timeout: int = guild.get('afk_timeout')
->>>>>>> 0f2dda9d
         self.unavailable: bool = guild.get('unavailable', False)
 
         state = self._state  # Speed up attribute access
@@ -534,8 +455,6 @@
             role = Role(guild=self, data=r, state=state)
             self._roles[role.id] = role
 
-<<<<<<< HEAD
-=======
         for c in guild.get('channels', []):
             factory, _ = _guild_channel_factory(c['type'])
             if factory:
@@ -551,8 +470,10 @@
         for vs in guild.get('voice_states', []):
             self._update_voice_state(vs, int(vs['channel_id']))
 
-        self.mfa_level: MFALevel = guild.get('mfa_level')
->>>>>>> 0f2dda9d
+        for s in guild.get('guild_scheduled_events', []):
+            scheduled_event = ScheduledEvent(data=s, state=state)
+            self._scheduled_events[scheduled_event.id] = scheduled_event
+
         self.emojis: Tuple[Emoji, ...] = tuple(map(lambda d: state.store_emoji(self, d), guild.get('emojis', [])))
         self.stickers: Tuple[GuildSticker, ...] = tuple(
             map(lambda d: state.store_sticker(self, d), guild.get('stickers', []))
@@ -577,38 +498,12 @@
         self._afk_channel_id: Optional[int] = utils._get_as_snowflake(guild, 'afk_channel_id')
         self._widget_channel_id: Optional[int] = utils._get_as_snowflake(guild, 'widget_channel_id')
         self.nsfw_level: NSFWLevel = try_enum(NSFWLevel, guild.get('nsfw_level', 0))
-<<<<<<< HEAD
         self.mfa_level: MFALevel = try_enum(MFALevel, guild.get('mfa_level', 0))
         self.approximate_presence_count: Optional[int] = guild.get('approximate_presence_count')
         self.approximate_member_count: Optional[int] = guild.get('approximate_member_count')
-        self.premium_progress_bar_enabled: bool = guild.get('premium_progress_bar_enabled', False)
-
-        self._stage_instances: Dict[int, StageInstance] = {}
-        for s in guild.get('stage_instances', []):
-            stage_instance = StageInstance(guild=self, data=s, state=state)
-            self._stage_instances[stage_instance.id] = stage_instance
-
-        self._scheduled_events: Dict[int, ScheduledEvent] = {}
-        for s in guild.get('guild_scheduled_events', []):
-            scheduled_event = ScheduledEvent(data=s, state=state)
-            self._scheduled_events[scheduled_event.id] = scheduled_event
-
-        cache_joined = self._state.member_cache_flags.joined
-        self_id = self._state.self_id
-        for mdata in guild.get('members', []):
-            member = Member(data=mdata, guild=self, state=state)  # type: ignore - Members will have the 'user' key in this scenario
-            if cache_joined or member.id == self_id:
-                self._add_member(member)
-
-        self._sync(guild)
-        self._large: Optional[bool] = None if member_count is None else self._member_count >= 250
-
-=======
         self._presence_count: Optional[int] = guild.get('approximate_presence_count')
->>>>>>> 0f2dda9d
         self.owner_id: Optional[int] = utils._get_as_snowflake(guild, 'owner_id')
         self.owner_application_id: Optional[int] = utils._get_as_snowflake(guild, 'application_id')
-        self.vanity_code: Optional[str] = guild.get('vanity_url_code')
         self.premium_progress_bar_enabled: bool = guild.get('premium_progress_bar_enabled', False)
 
         large = None if member_count is None else member_count >= 250
@@ -694,14 +589,8 @@
         """:class:`Member`: Similar to :attr:`Client.user` except an instance of :class:`Member`.
         This is essentially used to get the member version of yourself.
         """
-<<<<<<< HEAD
         self_id = self._state.user.id  # type: ignore - state.user won't be None if we're logged in
-        # The self member is *always* cached
-=======
-        self_id = self._state.self_id
-        # We are *always* cached
->>>>>>> 0f2dda9d
-        return self.get_member(self_id)  # type: ignore
+        return self.get_member(self_id)  # type: ignore - The self member is *always* cached
 
     @property
     def voice_client(self) -> Optional[VoiceProtocol]:
@@ -1259,11 +1148,7 @@
         if overwrites is MISSING:
             overwrites = {}
         elif not isinstance(overwrites, dict):
-<<<<<<< HEAD
-            raise TypeError('overwrites parameter expects a dict.')
-=======
-            raise InvalidArgument('overwrites parameter expects a dict')
->>>>>>> 0f2dda9d
+            raise TypeError('overwrites parameter expects a dict')
 
         perms = []
         for target, perm in overwrites.items():
@@ -1757,11 +1642,7 @@
             guilds that contain ``PUBLIC`` in :attr:`Guild.features`. Could be ``None`` for no
             public updates channel.
         premium_progress_bar_enabled: :class:`bool`
-<<<<<<< HEAD
             Whether the premium AKA server boost level progress bar should be enabled for the guild.
-=======
-            Whether the premium progress bar should be enabled.
->>>>>>> 0f2dda9d
         reason: Optional[:class:`str`]
             The reason for editing this guild. Shows up on the audit log.
 
@@ -1860,11 +1741,7 @@
 
         if owner is not MISSING:
             if self.owner_id != self._state.self_id:
-<<<<<<< HEAD
-                raise ValueError('To transfer ownership you must be the owner of the guild.')
-=======
-                raise InvalidArgument('To transfer ownership you must be the owner of the guild')
->>>>>>> 0f2dda9d
+                raise ValueError('To transfer ownership you must be the owner of the guild')
 
             fields['owner_id'] = owner.id
 
@@ -1885,9 +1762,6 @@
                 raise TypeError('system_channel_flags field must be of type SystemChannelFlags')
 
             fields['system_channel_flags'] = system_channel_flags.value
-
-        if premium_progress_bar_enabled is not MISSING:
-            fields['premium_progress_bar_enabled'] = premium_progress_bar_enabled
 
         if community is not MISSING:
             features = []
@@ -1945,43 +1819,15 @@
     async def fetch_member(self, member_id: int, /) -> Member:
         """|coro|
 
-<<<<<<< HEAD
-        Returns a list of active :class:`Thread` that the client can access.
-
-        This includes both private and public threads.
-
-        .. versionadded:: 2.0
-
-        Raises
-        ------
-        HTTPException
-            The request to get the active threads failed.
-
-        Returns
-        --------
-        List[:class:`Thread`]
-            The active threads
-        """
-        data = await self._state.http.get_active_threads(self.id)
-        threads = [Thread(guild=self, state=self._state, data=d) for d in data.get('threads', [])]
-        thread_lookup: Dict[int, Thread] = {thread.id: thread for thread in threads}
-        for member in data.get('members', []):
-            thread = thread_lookup.get(int(member['id']))
-            if thread is not None:
-                thread._add_member(ThreadMember(parent=thread, data=member))
-
-        return threads
-
-    async def fetch_members(self, *, limit: int = 1000, after: SnowflakeTime = MISSING) -> AsyncIterator[Member]:
-        """Retrieves an :term:`asynchronous iterator` that enables receiving the guild's members. In order to use this,
-        :meth:`Intents.members` must be enabled.
-=======
         Retrieves a :class:`Member` from a guild ID, and a member ID.
->>>>>>> 0f2dda9d
 
         .. note::
 
             This method is an API call. If you have member cache, consider :meth:`get_member` instead.
+
+        .. versionchanged:: 2.0
+
+            ``member_id`` parameter is now positional-only.
 
         Parameters
         -----------
@@ -2003,48 +1849,12 @@
         data = await self._state.http.get_member(self.id, member_id)
         return Member(data=data, state=self._state, guild=self)
 
-<<<<<<< HEAD
-        if not self._state._intents.members:
-            raise ClientException('Intents.members must be enabled to use this.')
-
-        while True:
-            retrieve = min(1000 if limit is None else limit, 1000)
-            if retrieve < 1:
-                return
-
-            if isinstance(after, datetime.datetime):
-                after = Object(id=utils.time_snowflake(after, high=True))
-
-            after = after or OLDEST_OBJECT
-            after_id = after.id if after else None
-            state = self._state
-
-            data = await state.http.get_members(self.id, retrieve, after_id)
-            if not data:
-                return
-
-            # Terminate loop on next iteration; there's no data left after this
-            if len(data) < 1000:
-                limit = 0
-
-            after = Object(id=int(data[-1]['user']['id']))
-
-            for raw_member in reversed(data):
-                yield Member(data=raw_member, guild=self, state=state)
-
-    async def fetch_member(self, member_id: int, /) -> Member:
-=======
     async def fetch_member_profile(
         self, member_id: int, /, *, with_mutuals: bool = True, fetch_note: bool = True
     ) -> MemberProfile:
->>>>>>> 0f2dda9d
         """|coro|
 
         Gets an arbitrary member's profile.
-
-        .. versionchanged:: 2.0
-
-            ``member_id`` parameter is now positional-only.
 
         Parameters
         ------------
@@ -2159,11 +1969,7 @@
         if ch_type in (ChannelType.group, ChannelType.private):
             raise InvalidData('Channel ID resolved to a private channel')
 
-<<<<<<< HEAD
         guild_id = int(data['guild_id'])  # type: ignore - channel won't be a private channel
-=======
-        guild_id = int(data['guild_id'])  # type: ignore
->>>>>>> 0f2dda9d
         if self.id != guild_id:
             raise InvalidData('Guild ID resolved to a different guild')
 
@@ -2254,11 +2060,7 @@
             then this returns ``None``.
         """
         if not isinstance(days, int):
-<<<<<<< HEAD
-            raise TypeError(f'Expected int for ``days``, received {days.__class__.__name__} instead.')
-=======
-            raise InvalidArgument(f'Expected int for ``days``, received {days.__class__.__name__} instead')
->>>>>>> 0f2dda9d
+            raise TypeError(f'Expected int for ``days``, received {days.__class__.__name__} instead')
 
         if roles:
             role_ids = [str(role.id) for role in roles]
@@ -2355,11 +2157,7 @@
             The number of members estimated to be pruned.
         """
         if not isinstance(days, int):
-<<<<<<< HEAD
-            raise TypeError(f'Expected int for ``days``, received {days.__class__.__name__} instead.')
-=======
-            raise InvalidArgument(f'Expected int for ``days``, received {days.__class__.__name__} instead')
->>>>>>> 0f2dda9d
+            raise TypeError(f'Expected int for ``days``, received {days.__class__.__name__} instead')
 
         if roles:
             role_ids = [str(role.id) for role in roles]
@@ -2592,11 +2390,6 @@
             'description': description or '',
         }
 
-<<<<<<< HEAD
-        payload['description'] = description
-
-=======
->>>>>>> 0f2dda9d
         try:
             emoji = unicodedata.name(emoji)
         except TypeError:
@@ -2695,12 +2488,12 @@
         self,
         *,
         name: str,
-        start_time: datetime.datetime,
+        start_time: datetime,
         entity_type: EntityType,
         privacy_level: PrivacyLevel = MISSING,
         channel: Optional[Snowflake] = MISSING,
         location: str = MISSING,
-        end_time: datetime.datetime = MISSING,
+        end_time: datetime = MISSING,
         description: str = MISSING,
         image: bytes = MISSING,
         reason: Optional[str] = None,
@@ -3077,6 +2870,8 @@
             Creating the role failed.
         TypeError
             An invalid keyword argument was given.
+        ValueError
+            unicode_emoji was the wrong type.
 
         Returns
         --------
@@ -3120,7 +2915,7 @@
             if emoji is None:
                 fields['unicode_emoji'] = None
             elif emoji.id is not None:
-                raise InvalidArgument('emoji only supports unicode emojis')
+                raise ValueError('emoji only supports unicode emojis')
             else:
                 fields['unicode_emoji'] = emoji.name
 
@@ -3180,11 +2975,7 @@
             A list of all the roles in the guild.
         """
         if not isinstance(positions, dict):
-<<<<<<< HEAD
-            raise TypeError('positions parameter expects a dict.')
-=======
-            raise InvalidArgument('positions parameter expects a dict')
->>>>>>> 0f2dda9d
+            raise TypeError('positions parameter expects a dict')
 
         role_positions = []
         for role, position in positions.items():
@@ -3557,9 +3348,6 @@
 
         await self._state.http.edit_widget(self.id, payload=payload, reason=reason)
 
-<<<<<<< HEAD
-    async def chunk(self, *, cache: bool = True) -> Optional[List[Member]]:
-=======
     async def welcome_screen(self) -> WelcomeScreen:
         """|coro|
 
@@ -3637,7 +3425,6 @@
             await self._state.http.edit_welcome_screen(self.id, payload)
 
     async def chunk(self, channel: Snowflake = MISSING) -> List[Member]:
->>>>>>> 0f2dda9d
         """|coro|
 
         Requests all members that belong to this guild.
@@ -3669,7 +3456,7 @@
         if self._state.is_guild_evicted(self):
             raise ClientException('This guild is no longer available.')
 
-        members = await self._state.chunk_guild(self, channels=[channel])
+        members = await self._state.chunk_guild(self, channels=[channel] if channel else [])
         if members is None:
             raise ClientException('Chunking failed.')
         return members  # type: ignore
@@ -3713,18 +3500,8 @@
         Raises
         -------
         ClientException
-<<<<<<< HEAD
-            The members intent is not enabled.
-
-        Returns
-        --------
-        Optional[List[:class:`Member`]]
-             Returns a list of all the members in the guild.
-        """
-=======
             Fetching members failed.
             Guild is no longer available.
->>>>>>> 0f2dda9d
 
         Returns
         --------
@@ -3762,6 +3539,9 @@
 
         .. versionadded:: 1.3
 
+        .. versionchanged:: 2.0
+            The function now raises a :exc:`TypeError` instead of ValueError.
+
         Parameters
         -----------
         query: Optional[:class:`str`]
@@ -3770,8 +3550,8 @@
             The maximum number of members to send back. This must be
             a number between 5 and 100.
         presences: :class:`bool`
-            Whether to request for presences to be provided. This defaults
-            to ``True``.
+            Whether to request for presences to be provided.
+            This defaults to ``True``.
 
             .. versionadded:: 1.6
         cache: :class:`bool`
@@ -3783,6 +3563,7 @@
             .. versionadded:: 1.4
         subscribe: :class:`bool`
             Whether to subscribe to the resulting members. This will keep their info and presence updated.
+            This defaults to ``False``.
 
             .. versionadded:: 2.0
 
@@ -3791,7 +3572,7 @@
         -------
         asyncio.TimeoutError
             The query timed out waiting for the members.
-        InvalidArgument
+        TypeError
             Invalid parameters were passed to the function.
 
         Returns
@@ -3800,10 +3581,10 @@
             The list of members that have matched the query.
         """
         if not query and not user_ids:
-            raise InvalidArgument('Must pass either query or user_ids')
+            raise TypeError('Must pass either query or user_ids')
 
         if user_ids and query:
-            raise InvalidArgument('Cannot pass both query and user_ids')
+            raise TypeError('Cannot pass both query and user_ids')
 
         limit = min(100, limit or 5)
         members = await self._state.query_members(
@@ -3815,19 +3596,14 @@
         return members
 
     async def change_voice_state(
-<<<<<<< HEAD
-        self, *, channel: Optional[abc.Snowflake], self_mute: bool = False, self_deaf: bool = False
-    ):
-=======
         self,
         *,
         channel: Optional[Snowflake],
         self_mute: bool = False,
         self_deaf: bool = False,
         self_video: bool = False,
-        preferred_region: Optional[VoiceRegion] = MISSING
+        preferred_region: Optional[str] = MISSING
     ) -> None:
->>>>>>> 0f2dda9d
         """|coro|
 
         Changes client's voice state in the guild.
@@ -3845,8 +3621,11 @@
         self_video: :class:`bool`
             Indicates if the client is using video. Untested & unconfirmed
             (do not use).
-        preferred_region: Optional[:class:`VoiceRegion`]
+        preferred_region: Optional[:class:`str`]
             The preferred region to connect to.
+
+            .. versionchanged:: 2.0
+                The type of this parameter has changed to :class:`str`.
         """
         state = self._state
         ws = state.ws
@@ -3855,7 +3634,7 @@
         if preferred_region is None or channel_id is None:
             region = None
         else:
-            region = str(preferred_region) if preferred_region else str(state.preferred_region)
+            region = str(preferred_region) if preferred_region else state.preferred_region
 
         await ws.voice_state(self.id, channel_id, self_mute, self_deaf, self_video, preferred_region=region)
 
